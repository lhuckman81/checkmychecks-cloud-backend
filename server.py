import os
import re
import json
<<<<<<< HEAD
import cv2
import numpy as np
import tempfile  # ✅ Added to fix PDF file storage
from fpdf import FPDF
from flask import Flask, request, jsonify, send_file
from email.message import EmailMessage
from unidecode import unidecode
from datetime import datetime
from io import BytesIO
=======
import logging
import traceback
from datetime import datetime
from typing import Dict, Any, Optional
>>>>>>> dedb502a

import requests
import PyPDF2
from flask import Flask, request, jsonify, send_file, redirect, url_for
from fpdf import FPDF
import email_validator
import numpy as np  # For more robust calculations
from flask_cors import CORS  # Add this import

# Google Cloud libraries
from google.cloud import storage
from google.cloud import firestore
from flask_mail import Mail, Message

# Configure logging
logging.basicConfig(
   level=logging.INFO,
   format='%(asctime)s - %(name)s - %(levelname)s - %(message)s',
   handlers=[
       logging.FileHandler('paystub_processor.log'),
       logging.StreamHandler()
   ]
)
logger = logging.getLogger(__name__)

# Flask app initialization
app = Flask(__name__)
CORS(app)  # Enable CORS for all routes

# Configure Flask-Mail
app.config['MAIL_SERVER'] = 'smtp.gmail.com'
app.config['MAIL_PORT'] = 587
app.config['MAIL_USE_TLS'] = True
app.config['MAIL_USERNAME'] = 'leif@mytips.pro'  # Update with your email
app.config['MAIL_PASSWORD'] = 'xgpb pqzk jedu brqk'     # Update with your app password
app.config['MAIL_DEFAULT_SENDER'] = 'info@mytips.pro'

mail = Mail(app)

# Initialize Firestore client
db = firestore.Client()

# Bucket ID
BUCKET_ID = "cs-poc-zgdkpqzt6vx3fwnl4kk8dky_cloudbuild"


class PaystubProcessor:
   def __init__(self, temp_dir='/tmp'):
       """
       Initialize the Paystub Processor with configuration
       
       :param temp_dir: Directory for temporary file storage
       """
       self.temp_dir = temp_dir
       os.makedirs(self.temp_dir, exist_ok=True)

   def validate_email(self, email: str) -> str:
       """
       Validate the email format.

       :param email: Email address to validate
       :return: Error message if invalid, otherwise empty string
       """
       # Basic email pattern
       email_pattern = r"^[a-zA-Z0-9._-]+@[a-zA-Z0-9.-]+\.[a-zA-Z]{2,6}$"
       
       if not re.match(email_pattern, email):
           return "Please enter a valid email address."
       return ""

   def download_pdf(self, file_url: str) -> Optional[str]:
       """
       Download PDF directly from Google Cloud Storage.
       
       :param file_url: The file URL within the GCS bucket
       :return: Path to the downloaded PDF or None if download fails
       """
       try:
           # Initialize Google Cloud Storage client
           client = storage.Client()
           bucket = client.bucket(BUCKET_ID)  # Match the Express.js bucket name
           blob = bucket.blob(file_url)  # file_url is now just the path inside the bucket

           # Create a temporary file path
           filename = os.path.join(self.temp_dir, file_url.split("/")[-1])

           # Download the file from GCS
           blob.download_to_filename(filename)

           logger.info(f"Successfully downloaded PDF from GCS: {filename}")
           return filename

       except Exception as e:
           logger.error(f"PDF download from GCS failed: {e}")
           return None

   def extract_pdf_text(self, pdf_path: str) -> str:
       """
       Extract text from PDF using PyPDF2 with improved error handling
       
       :param pdf_path: Path to PDF file
       :return: Extracted text or empty string on failure
       """
       try:
           # Verify file exists
           if not os.path.exists(pdf_path):
               logger.error(f"PDF file not found: {pdf_path}")
               return ""
               
           # Check file size
           file_size = os.path.getsize(pdf_path)
           if file_size == 0:
               logger.error(f"PDF file is empty: {pdf_path}")
               return ""
               
           # Check file is actually a PDF
           with open(pdf_path, 'rb') as file:
               header = file.read(5)
               if header != b'%PDF-':
                   logger.error(f"File is not a valid PDF: {pdf_path}")
                   return ""
                   
           # Process the PDF
           with open(pdf_path, 'rb') as file:
               try:
                   reader = PyPDF2.PdfReader(file)
                   if len(reader.pages) == 0:
                       logger.warning("PDF has no pages")
                       return ""
                       
                   text = ""
                   for page in reader.pages:
                       try:
                           page_text = page.extract_text()
                           text += page_text if page_text else ""
                       except Exception as e:
                           logger.warning(f"Error extracting text from page: {e}")
                           # Continue with next page
                   
                   if not text.strip():
                       logger.warning("No text extracted from PDF")
                   
                   return text
                   
               except PyPDF2.errors.PdfReadError as e:
                   logger.error(f"PDF read error: {e}")
                   return ""
                   
       except Exception as e:
           logger.error(f"Text extraction failed: {e}")
           logger.error(traceback.format_exc())
           return ""

   def parse_paystub_data(self, text: str) -> Dict[str, Any]:
       """
       Parse paystub data with improved error handling
       
       :param text: Extracted text from PDF
       :return: Dictionary of extracted information
       """
       if not text:
           logger.error("No text provided for parsing")
           return {}
           
       try:
           # More robust regex patterns with fallbacks
           patterns = {
               'employee_name': [
                   r"EMPLOYEE\s*NAME:\s*([\w\s]+)",
                   r"NAME:\s*([\w\s]+)",
                   r"EMPLOYEE:\s*([\w\s]+)"
               ],
               'net_pay': [
                   r"NET\s*PAY:\s*\$?([\d,]+\.\d{2})",
                   r"NET\s*PAY\s*\$?([\d,]+\.\d{2})",
                   r"TOTAL\s*NET\s*PAY:\s*\$?([\d,]+\.\d{2})"
               ],
               'total_hours': [
                   r"TOTAL\s*HOURS:\s*([\d.]+)",
                   r"HOURS\s*WORKED:\s*([\d.]+)",
                   r"HOURS:\s*([\d.]+)"
               ],
               'gross_pay': [
                   r"GROSS\s*PAY:\s*\$?([\d,]+\.\d{2})",
                   r"GROSS\s*EARNINGS:\s*\$?([\d,]+\.\d{2})",
                   r"TOTAL\s*GROSS:\s*\$?([\d,]+\.\d{2})"
               ]
           }

           results = {}
           for key, pattern_list in patterns.items():
               for pattern in pattern_list:
                   match = re.search(pattern, text, re.IGNORECASE)
                   if match:
                       value = match.group(1).replace(',', '')
                       try:
                           results[key] = float(value) if key != 'employee_name' else value.strip()
                           break  # Found a match, stop trying patterns
                       except ValueError:
                           logger.warning(f"Failed to convert {key} value: {value}")
                           continue
               
               if key not in results:
                   results[key] = None
                   logger.warning(f"Could not extract {key}")

           return results

       except Exception as e:
           logger.error(f"Paystub data parsing failed: {e}")
           logger.error(traceback.format_exc())
           return {}

   def perform_compliance_checks(self, data: Dict[str, Any]) -> Dict[str, bool]:
       """
       Perform compliance checks on extracted data
       
       :param data: Extracted paystub data
       :return: Dictionary of compliance check results
       """
       checks = {
           'minimum_wage': False,
           'overtime_compliant': False,
           'total_compensation_valid': False
       }

       # Actual compliance logic (replace with your specific requirements)
       if data.get('net_pay') and data.get('total_hours'):
           # Example checks - customize for your specific use case
           checks['minimum_wage'] = (data['net_pay'] / data['total_hours']) >= 15.0
           checks['overtime_compliant'] = data['total_hours'] <= 40
           checks['total_compensation_valid'] = (
               data.get('net_pay', 0) > 0 and 
               data.get('gross_pay', 0) > 0
           )

       return checks

   def generate_compliance_report(
       self, 
       employee_data: Dict[str, Any], 
       compliance_results: Dict[str, bool]
   ) -> str:
       """
       Generate PDF compliance report
       
       :param employee_data: Employee data dictionary
       :param compliance_results: Compliance check results
       :return: Path to generated PDF report
       """
       pdf = FPDF()
       pdf.add_page()
       pdf.set_font("Arial", size=12)

       # Report Title
       pdf.cell(0, 10, "Pay Stub Compliance Report", ln=True, align='C')
       pdf.ln(10)

       # Employee Information
       pdf.cell(0, 10, f"Employee: {employee_data.get('employee_name', 'Unknown')}", ln=True)
       pdf.ln(5)

       # Compliance Checks
       pdf.cell(0, 10, "Compliance Check Results:", ln=True)
       for check, result in compliance_results.items():
           status = "✅ Passed" if result else "❌ Failed"
           pdf.cell(0, 10, f"{check.replace('_', ' ').title()}: {status}", ln=True)

       # Output the PDF
       report_path = os.path.join(
           self.temp_dir, 
           f"compliance_report_{datetime.now().strftime('%Y%m%d_%H%M%S')}.pdf"
       )
       pdf.output(report_path)
       logger.info(f"Compliance report generated: {report_path}")
       return report_path

   def send_email_report(self, email: str, report_path: str) -> bool:
       """
       Send email with compliance report using Gmail's SMTP server
       """
       try:
           msg = Message(
               "Your Compliance Report",
               sender="info@mytips.pro",  # Your 'from' email address
               recipients=[email],
               body="Please find your compliance report attached.",
           )
           
           # Attach the report as a PDF file
           with open(report_path, "rb") as f:
               msg.attach("compliance_report.pdf", "application/pdf", f.read())

           # Send the email via Gmail's SMTP server
           mail.send(msg)
           logger.info(f"Email sent to {email} with report {report_path}")
           return True
       except Exception as e:
           logger.error(f"Email sending failed: {e}")
           return False

   def update_processing_status(self, file_url, email, status, message=""):
       """
       Update processing status in Firestore
       
       :param file_url: The file URL being processed
       :param email: User's email address
       :param status: Current status (processing, completed, failed)
       :param message: Optional status message
       """
       try:
           doc_ref = db.collection('processing_status').document(f"{file_url.replace('/', '_')}")
           doc_ref.set({
               'file_url': file_url,
               'email': email,
               'status': status,
               'message': message,
               'updated_at': firestore.SERVER_TIMESTAMP
           })
           logger.info(f"Updated status for {file_url} to {status}")
           return True
       except Exception as e:
           logger.error(f"Failed to update status: {e}")
           return False

   def cleanup_files(self, *file_paths):
       """ Remove temporary files after processing """
       for file_path in file_paths:
           try:
               if file_path and os.path.exists(file_path):
                   os.remove(file_path)
                   logger.info(f"Removed file: {file_path}")
           except Exception as e:
               logger.error(f"Error removing file {file_path}: {e}")


@app.route("/", methods=["GET"])
def health_check():
   """
   Simple health check endpoint for Cloud Run
   """
   return jsonify({"status": "healthy"}), 200


@app.route("/upload-paystub", methods=["POST"])
def upload_paystub():
   """
   Upload paystub file to Google Cloud Storage
   """
   try:
       if 'file' not in request.files:
           logger.error("No file part in the request")
           return jsonify({"error": "No file part"}), 400
           
       file = request.files['file']
       email = request.form.get('email')
       
       if not file or file.filename == '':
           logger.error("No file selected")
           return jsonify({"error": "No file selected"}), 400
           
       if not email:
           logger.error("Email is required")
           return jsonify({"error": "Email is required"}), 400
           
       # Validate email
       processor = PaystubProcessor()
       email_error = processor.validate_email(email)
       if email_error:
           logger.error(f"Invalid email format: {email}")
           return jsonify({"error": email_error}), 400
           
       # Save to GCS
       logger.info(f"Starting upload to GCS for file: {file.filename}")
       client = storage.Client()
       bucket = client.bucket(BUCKET_ID)
       
       # Create a unique filename
       filename = f"paystub_uploads/{datetime.now().strftime('%Y%m%d_%H%M%S')}_{file.filename}"
       blob = bucket.blob(filename)
       
       # Upload the file
       blob.upload_from_file(file)
       logger.info(f"File uploaded to GCS: {filename}")
       
       # Initiate processing asynchronously
       # For now, just return success and file URL
       return jsonify({
           "message": "File uploaded successfully",
           "file_url": filename,
           "email": email,
           "status": "processing"
       })
       
   except Exception as e:
       logger.error(f"File upload failed: {e}")
       logger.error(traceback.format_exc())
       return jsonify({"error": "File upload failed", "details": str(e)}), 500

<<<<<<< HEAD
# ✅ Email Credentials from Environment Variables
EMAIL_SENDER = os.getenv("EMAIL_SENDER", "info@mytips.pro")
EMAIL_AUTH_USER = os.getenv("EMAIL_AUTH_USER", "leif@mytips.pro")
EMAIL_PASSWORD = os.getenv("EMAIL_PASSWORD")
SMTP_SERVER = os.getenv("EMAIL_SMTP_SERVER", "smtp.gmail.com")
SMTP_PORT = int(os.getenv("EMAIL_SMTP_PORT", 465))

# ✅ Google Drive API Setup via OIDC Token
OIDC_TOKEN_PATH = "/var/run/secrets/tokens/oidc-token"
DRIVE_API_URL = "https://www.googleapis.com/drive/v3/files"

def get_oidc_token():
    """Retrieve OIDC token for authentication."""
    try:
        with open(OIDC_TOKEN_PATH, "r") as token_file:
            return token_file.read().strip()
    except Exception as e:
        print(f"❌ Error reading OIDC token: {e}")
        return None

def download_file_from_drive(file_id):
    """Download a file from Google Drive using OIDC authentication."""
    try:
        oidc_token = get_oidc_token()
        if not oidc_token:
            return None

        headers = {"Authorization": f"Bearer {oidc_token}"}
        download_url = f"{DRIVE_API_URL}/{file_id}?alt=media"
        
        response = requests.get(download_url, headers=headers)
        if response.status_code != 200:
            print(f"❌ Failed to download file from Google Drive: {response.text}")
            return None

        return BytesIO(response.content)
    except Exception as e:
        print(f"❌ Error downloading file from Drive: {e}")
        return None

# ✅ Helper function to clean text
def clean_text(text):
    """Remove unsupported characters and force ASCII encoding."""
    return unidecode(str(text))

# ✅ OCR Extraction Function
def extract_text_from_pdf(pdf_path):
    """Extract text from the given PDF using OCR."""
    try:
        print(f"📄 Processing PDF: {pdf_path}")
        images = pdf2image.convert_from_path(pdf_path)
        extracted_text = ""

        for i, image in enumerate(images):
            print(f"📸 Extracting text from page {i+1}...")
            text = pytesseract.image_to_string(image)
            extracted_text += text + "\n"
=======
>>>>>>> dedb502a

@app.route("/process-paystub", methods=["POST"])
def process_paystub():
    try:
        data = request.get_json()
        if not data or "file_url" not in data or "email" not in data:
            logger.error("Missing required fields in process request")
            return jsonify({"error": "Missing required fields"}), 400

<<<<<<< HEAD
        file_url = data["file_url"]
        email = data["email"]

        temp_dir = tempfile.gettempdir()  # ✅ Cross-platform temp directory

        # ✅ Handle Google Drive file downloads
        if "drive.google.com" in file_url:
            match = re.search(r"id=([a-zA-Z0-9_-]+)", file_url)
            if not match:
                return jsonify({"error": "Invalid Google Drive link format"}), 400

            file_id = match.group(1)
            file_data = download_file_from_drive(file_id)
            if not file_data:
                return jsonify({"error": "Failed to download file from Google Drive"}), 500

            pdf_path = os.path.join(temp_dir, f"paystub_{datetime.now().strftime('%Y%m%d_%H%M%S')}.pdf")
            with open(pdf_path, "wb") as f:
                f.write(file_data.read())
        else:
            # ✅ Download PDF from direct URL
            response = requests.get(file_url)
            if response.status_code != 200:
                return jsonify({"error": "Could not download file"}), 400

            pdf_path = os.path.join(temp_dir, f"paystub_{datetime.now().strftime('%Y%m%d_%H%M%S')}.pdf")
            with open(pdf_path, "wb") as f:
                f.write(response.content)

        # ✅ Extract text from PDF
        extracted_text = extract_text_from_pdf(pdf_path)
        if not extracted_text:
            return jsonify({"error": "OCR failed to extract pay stub data"}), 500

        # ✅ Extract relevant info using regex
        employee_name_match = re.search(r"EMPLOYEE[:\s]+([\w\s]+)", extracted_text, re.IGNORECASE)
        reported_wages_match = re.search(r"NET PAY:\s*\$([\d,]+.\d{2})", extracted_text)
        hours_match = re.search(r"Total Hours:\s*([\d.]+)", extracted_text)

        employee_name = employee_name_match.group(1).strip() if employee_name_match else "Unknown Employee"
        reported_wages = float(reported_wages_match.group(1).replace(",", "")) if reported_wages_match else 0.00
        total_hours = float(hours_match.group(1)) if hours_match else 0.00

        # ✅ Compliance Check Logic (Needs a real formula)
        calculated_wages = reported_wages * 1.05  # Placeholder logic
        status = "✅ Wages Match!" if reported_wages == calculated_wages else "⚠️ Mismatch Detected!"

        # ✅ Generate PDF Report
        pdf_filename = os.path.join(temp_dir, f"paystub_report_{datetime.now().strftime('%Y%m%d_%H%M%S')}.pdf")
        pdf = FPDF()
        pdf.add_page()
        pdf.set_font("Arial", size=12)
        pdf.cell(200, 10, "Pay Stub Compliance Report", ln=True, align="L")
        pdf.cell(200, 10, f"Employee: {clean_text(employee_name)}", ln=True)
        pdf.cell(200, 10, f"Status: {clean_text(status)}", ln=True)
        pdf.output(pdf_filename, "F")

        email_success = send_email_with_attachment(email, pdf_filename)
        if not email_success:
            return jsonify({"error": "Report generated but email failed"}), 500

        return send_file(pdf_filename, mimetype="application/pdf", as_attachment=True)
=======
        processor = PaystubProcessor()
        file_url = data['file_url']
        email = data['email']
        
        # Set initial status
        processor.update_processing_status(file_url, email, "processing", "Started processing paystub")

        # Validate email
        email_error = processor.validate_email(email)
        if email_error:
            processor.update_processing_status(file_url, email, "failed", email_error)
            return jsonify({"error": email_error}), 400

        # Download PDF from GCS
        logger.info(f"Downloading PDF from GCS: {file_url}")
        pdf_path = processor.download_pdf(file_url)
        if not pdf_path:
            processor.update_processing_status(file_url, email, "failed", "PDF download failed")
            return jsonify({"error": "PDF download failed from GCS"}), 400

        # Extract text from the PDF
        logger.info(f"Extracting text from PDF: {pdf_path}")
        extracted_text = processor.extract_pdf_text(pdf_path)
        if not extracted_text:
            processor.update_processing_status(file_url, email, "failed", "Text extraction failed")
            return jsonify({"error": "Text extraction failed"}), 400

        # Parse paystub data
        logger.info("Parsing paystub data")
        paystub_data = processor.parse_paystub_data(extracted_text)
        if not paystub_data:
            processor.update_processing_status(file_url, email, "failed", "Unable to parse paystub data")
            return jsonify({"error": "Unable to parse pay stub data"}), 400

        # Perform compliance checks
        logger.info("Performing compliance checks")
        compliance_results = processor.perform_compliance_checks(paystub_data)

        # Generate compliance report
        logger.info("Generating compliance report")
        report_path = processor.generate_compliance_report(paystub_data, compliance_results)
        
        # Check if report was generated
        if not os.path.exists(report_path):
            processor.update_processing_status(file_url, email, "failed", "Failed to generate report")
            return jsonify({"error": "Failed to generate the compliance report"}), 500

        # Send email with the report
        logger.info(f"Sending email report to: {email}")
        email_sent = processor.send_email_report(email, report_path)
        if not email_sent:
            processor.update_processing_status(file_url, email, "failed", "Failed to send email")
            return jsonify({"error": "Failed to send email"}), 500

        # Update status on success
        processor.update_processing_status(file_url, email, "completed", "Report sent via email")
        
        # Cleanup the temporary files
        processor.cleanup_files(pdf_path, report_path)

        return jsonify({
            'message': 'Paystub processed and report sent successfully.',
            'email': email,
            'status': 'completed'
        })

    except Exception as e:
        # Update status on failure
        if 'file_url' in locals() and 'email' in locals():
            processor.update_processing_status(file_url, email, "failed", str(e))
        logger.error(f"Unexpected error: {e}")
        logger.error(traceback.format_exc())
        return jsonify({"error": "Internal Server Error", "details": str(e)}), 500


@app.route("/check-status", methods=["GET"])
def check_status():
    file_url = request.args.get('file_url')
    if not file_url:
        return jsonify({"error": "Missing file_url parameter"}), 400
>>>>>>> dedb502a

    try:
        # Get status from Firestore
        doc_ref = db.collection('processing_status').document(f"{file_url.replace('/', '_')}")
        doc = doc_ref.get()
        
        if doc.exists:
            data = doc.to_dict()
            return jsonify({
                "file_url": file_url,
                "status": data.get("status", "unknown"),
                "message": data.get("message", "")
            })
        else:
            return jsonify({
                "file_url": file_url,
                "status": "unknown",
                "message": "No status found for this file"
            })
    except Exception as e:
        logger.error(f"Status check error: {e}")
        return jsonify({"error": "Failed to check status", "details": str(e)}), 500


if __name__ == "__main__":
<<<<<<< HEAD
    app.run(host="0.0.0.0", port=int(os.environ.get("PORT", 5000)), debug=True)
=======
   app.run(debug=True, host='0.0.0.0', port=int(os.environ.get('PORT', 8080)))
>>>>>>> dedb502a
<|MERGE_RESOLUTION|>--- conflicted
+++ resolved
@@ -1,7 +1,8 @@
 import os
 import re
 import json
-<<<<<<< HEAD
+import logging
+import traceback
 import cv2
 import numpy as np
 import tempfile  # ✅ Added to fix PDF file storage
@@ -10,13 +11,7 @@
 from email.message import EmailMessage
 from unidecode import unidecode
 from datetime import datetime
-from io import BytesIO
-=======
-import logging
-import traceback
-from datetime import datetime
 from typing import Dict, Any, Optional
->>>>>>> dedb502a
 
 import requests
 import PyPDF2
@@ -43,6 +38,8 @@
 logger = logging.getLogger(__name__)
 
 # Flask app initialization
+from io import BytesIO
+
 app = Flask(__name__)
 CORS(app)  # Enable CORS for all routes
 
@@ -56,6 +53,13 @@
 
 mail = Mail(app)
 
+# ✅ Email Credentials from Environment Variables
+EMAIL_SENDER = os.getenv("EMAIL_SENDER", "info@mytips.pro")
+EMAIL_AUTH_USER = os.getenv("EMAIL_AUTH_USER", "leif@mytips.pro")
+EMAIL_PASSWORD = os.getenv("EMAIL_PASSWORD")
+SMTP_SERVER = os.getenv("EMAIL_SMTP_SERVER", "smtp.gmail.com")
+SMTP_PORT = int(os.getenv("EMAIL_SMTP_PORT", 465))
+
 # Initialize Firestore client
 db = firestore.Client()
 
@@ -112,6 +116,38 @@
        except Exception as e:
            logger.error(f"PDF download from GCS failed: {e}")
            return None
+# ✅ Google Drive API Setup via OIDC Token
+OIDC_TOKEN_PATH = "/var/run/secrets/tokens/oidc-token"
+DRIVE_API_URL = "https://www.googleapis.com/drive/v3/files"
+
+def get_oidc_token():
+    """Retrieve OIDC token for authentication."""
+    try:
+        with open(OIDC_TOKEN_PATH, "r") as token_file:
+            return token_file.read().strip()
+    except Exception as e:
+        print(f"❌ Error reading OIDC token: {e}")
+        return None
+
+def download_file_from_drive(file_id):
+    """Download a file from Google Drive using OIDC authentication."""
+    try:
+        oidc_token = get_oidc_token()
+        if not oidc_token:
+            return None
+
+        headers = {"Authorization": f"Bearer {oidc_token}"}
+        download_url = f"{DRIVE_API_URL}/{file_id}?alt=media"
+        
+        response = requests.get(download_url, headers=headers)
+        if response.status_code != 200:
+            print(f"❌ Failed to download file from Google Drive: {response.text}")
+            return None
+
+        return BytesIO(response.content)
+    except Exception as e:
+        print(f"❌ Error downloading file from Drive: {e}")
+        return None
 
    def extract_pdf_text(self, pdf_path: str) -> str:
        """
@@ -416,66 +452,6 @@
        logger.error(traceback.format_exc())
        return jsonify({"error": "File upload failed", "details": str(e)}), 500
 
-<<<<<<< HEAD
-# ✅ Email Credentials from Environment Variables
-EMAIL_SENDER = os.getenv("EMAIL_SENDER", "info@mytips.pro")
-EMAIL_AUTH_USER = os.getenv("EMAIL_AUTH_USER", "leif@mytips.pro")
-EMAIL_PASSWORD = os.getenv("EMAIL_PASSWORD")
-SMTP_SERVER = os.getenv("EMAIL_SMTP_SERVER", "smtp.gmail.com")
-SMTP_PORT = int(os.getenv("EMAIL_SMTP_PORT", 465))
-
-# ✅ Google Drive API Setup via OIDC Token
-OIDC_TOKEN_PATH = "/var/run/secrets/tokens/oidc-token"
-DRIVE_API_URL = "https://www.googleapis.com/drive/v3/files"
-
-def get_oidc_token():
-    """Retrieve OIDC token for authentication."""
-    try:
-        with open(OIDC_TOKEN_PATH, "r") as token_file:
-            return token_file.read().strip()
-    except Exception as e:
-        print(f"❌ Error reading OIDC token: {e}")
-        return None
-
-def download_file_from_drive(file_id):
-    """Download a file from Google Drive using OIDC authentication."""
-    try:
-        oidc_token = get_oidc_token()
-        if not oidc_token:
-            return None
-
-        headers = {"Authorization": f"Bearer {oidc_token}"}
-        download_url = f"{DRIVE_API_URL}/{file_id}?alt=media"
-        
-        response = requests.get(download_url, headers=headers)
-        if response.status_code != 200:
-            print(f"❌ Failed to download file from Google Drive: {response.text}")
-            return None
-
-        return BytesIO(response.content)
-    except Exception as e:
-        print(f"❌ Error downloading file from Drive: {e}")
-        return None
-
-# ✅ Helper function to clean text
-def clean_text(text):
-    """Remove unsupported characters and force ASCII encoding."""
-    return unidecode(str(text))
-
-# ✅ OCR Extraction Function
-def extract_text_from_pdf(pdf_path):
-    """Extract text from the given PDF using OCR."""
-    try:
-        print(f"📄 Processing PDF: {pdf_path}")
-        images = pdf2image.convert_from_path(pdf_path)
-        extracted_text = ""
-
-        for i, image in enumerate(images):
-            print(f"📸 Extracting text from page {i+1}...")
-            text = pytesseract.image_to_string(image)
-            extracted_text += text + "\n"
-=======
->>>>>>> dedb502a
 
 @app.route("/process-paystub", methods=["POST"])
 def process_paystub():
@@ -485,7 +461,29 @@
             logger.error("Missing required fields in process request")
             return jsonify({"error": "Missing required fields"}), 400
 
-<<<<<<< HEAD
+        processor = PaystubProcessor()
+        file_url = data['file_url']
+        email = data['email']
+        
+        # Set initial status
+        processor.update_processing_status(file_url, email, "processing", "Started processing paystub")
+
+        # Validate email
+        email_error = processor.validate_email(email)
+        if email_error:
+            processor.update_processing_status(file_url, email, "failed", email_error)
+            return jsonify({"error": email_error}), 400
+
+        # Download PDF from GCS
+        logger.info(f"Downloading PDF from GCS: {file_url}")
+        pdf_path = processor.download_pdf(file_url)
+        if not pdf_path:
+            processor.update_processing_status(file_url, email, "failed", "PDF download failed")
+            return jsonify({"error": "PDF download failed from GCS"}), 400
+
+        # Extract text from the PDF
+        logger.info(f"Extracting text from PDF: {pdf_path}")
+        extracted_text = processor.extract_pdf_text(pdf_path)
         file_url = data["file_url"]
         email = data["email"]
 
@@ -518,8 +516,47 @@
         # ✅ Extract text from PDF
         extracted_text = extract_text_from_pdf(pdf_path)
         if not extracted_text:
-            return jsonify({"error": "OCR failed to extract pay stub data"}), 500
-
+            processor.update_processing_status(file_url, email, "failed", "Text extraction failed")
+            return jsonify({"error": "Text extraction failed"}), 400
+
+        # Parse paystub data
+        logger.info("Parsing paystub data")
+        paystub_data = processor.parse_paystub_data(extracted_text)
+        if not paystub_data:
+            processor.update_processing_status(file_url, email, "failed", "Unable to parse paystub data")
+            return jsonify({"error": "Unable to parse pay stub data"}), 400
+
+        # Perform compliance checks
+        logger.info("Performing compliance checks")
+        compliance_results = processor.perform_compliance_checks(paystub_data)
+
+        # Generate compliance report
+        logger.info("Generating compliance report")
+        report_path = processor.generate_compliance_report(paystub_data, compliance_results)
+        
+        # Check if report was generated
+        if not os.path.exists(report_path):
+            processor.update_processing_status(file_url, email, "failed", "Failed to generate report")
+            return jsonify({"error": "Failed to generate the compliance report"}), 500
+
+        # Send email with the report
+        logger.info(f"Sending email report to: {email}")
+        email_sent = processor.send_email_report(email, report_path)
+        if not email_sent:
+            processor.update_processing_status(file_url, email, "failed", "Failed to send email")
+            return jsonify({"error": "Failed to send email"}), 500
+
+        # Update status on success
+        processor.update_processing_status(file_url, email, "completed", "Report sent via email")
+        
+        # Cleanup the temporary files
+        processor.cleanup_files(pdf_path, report_path)
+
+        return jsonify({
+            'message': 'Paystub processed and report sent successfully.',
+            'email': email,
+            'status': 'completed'
+        })
         # ✅ Extract relevant info using regex
         employee_name_match = re.search(r"EMPLOYEE[:\s]+([\w\s]+)", extracted_text, re.IGNORECASE)
         reported_wages_match = re.search(r"NET PAY:\s*\$([\d,]+.\d{2})", extracted_text)
@@ -548,72 +585,6 @@
             return jsonify({"error": "Report generated but email failed"}), 500
 
         return send_file(pdf_filename, mimetype="application/pdf", as_attachment=True)
-=======
-        processor = PaystubProcessor()
-        file_url = data['file_url']
-        email = data['email']
-        
-        # Set initial status
-        processor.update_processing_status(file_url, email, "processing", "Started processing paystub")
-
-        # Validate email
-        email_error = processor.validate_email(email)
-        if email_error:
-            processor.update_processing_status(file_url, email, "failed", email_error)
-            return jsonify({"error": email_error}), 400
-
-        # Download PDF from GCS
-        logger.info(f"Downloading PDF from GCS: {file_url}")
-        pdf_path = processor.download_pdf(file_url)
-        if not pdf_path:
-            processor.update_processing_status(file_url, email, "failed", "PDF download failed")
-            return jsonify({"error": "PDF download failed from GCS"}), 400
-
-        # Extract text from the PDF
-        logger.info(f"Extracting text from PDF: {pdf_path}")
-        extracted_text = processor.extract_pdf_text(pdf_path)
-        if not extracted_text:
-            processor.update_processing_status(file_url, email, "failed", "Text extraction failed")
-            return jsonify({"error": "Text extraction failed"}), 400
-
-        # Parse paystub data
-        logger.info("Parsing paystub data")
-        paystub_data = processor.parse_paystub_data(extracted_text)
-        if not paystub_data:
-            processor.update_processing_status(file_url, email, "failed", "Unable to parse paystub data")
-            return jsonify({"error": "Unable to parse pay stub data"}), 400
-
-        # Perform compliance checks
-        logger.info("Performing compliance checks")
-        compliance_results = processor.perform_compliance_checks(paystub_data)
-
-        # Generate compliance report
-        logger.info("Generating compliance report")
-        report_path = processor.generate_compliance_report(paystub_data, compliance_results)
-        
-        # Check if report was generated
-        if not os.path.exists(report_path):
-            processor.update_processing_status(file_url, email, "failed", "Failed to generate report")
-            return jsonify({"error": "Failed to generate the compliance report"}), 500
-
-        # Send email with the report
-        logger.info(f"Sending email report to: {email}")
-        email_sent = processor.send_email_report(email, report_path)
-        if not email_sent:
-            processor.update_processing_status(file_url, email, "failed", "Failed to send email")
-            return jsonify({"error": "Failed to send email"}), 500
-
-        # Update status on success
-        processor.update_processing_status(file_url, email, "completed", "Report sent via email")
-        
-        # Cleanup the temporary files
-        processor.cleanup_files(pdf_path, report_path)
-
-        return jsonify({
-            'message': 'Paystub processed and report sent successfully.',
-            'email': email,
-            'status': 'completed'
-        })
 
     except Exception as e:
         # Update status on failure
@@ -629,7 +600,6 @@
     file_url = request.args.get('file_url')
     if not file_url:
         return jsonify({"error": "Missing file_url parameter"}), 400
->>>>>>> dedb502a
 
     try:
         # Get status from Firestore
@@ -655,8 +625,4 @@
 
 
 if __name__ == "__main__":
-<<<<<<< HEAD
-    app.run(host="0.0.0.0", port=int(os.environ.get("PORT", 5000)), debug=True)
-=======
-   app.run(debug=True, host='0.0.0.0', port=int(os.environ.get('PORT', 8080)))
->>>>>>> dedb502a
+   app.run(debug=True, host='0.0.0.0', port=int(os.environ.get('PORT', 8080)))