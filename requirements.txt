--- conflicted
+++ resolved
@@ -17,15 +17,10 @@
 # Cloud Services
 google-cloud-storage
 google-api-python-client
+PyPDF2  # Added PyPDF2 here
+email-validator
 google-auth
-<<<<<<< HEAD
 
 # Networking and Validation
 requests
-=======
-google-auth-oauthlib
-google-auth-httplib2
-google-api-python-client
-PyPDF2  # Added PyPDF2 here
->>>>>>> dedb502a
 email-validator